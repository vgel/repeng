--- conflicted
+++ resolved
@@ -12,27 +12,13 @@
     "transformers>=4.36.2",
     "tqdm>=4.66.1",
     "gguf>=0.13.0",
+    "loguru>=^0.7.3",
+
 ]
 
-<<<<<<< HEAD
-[tool.poetry.dependencies]
-python = ">=3.10,<3.12" # `accelerate` doesn't support 3.12 yet
-numpy = "^1.26.3"
-scikit-learn = "^1.4.0"
-torch = "^2.1.2"
-transformers = "^4.36.2"
-accelerate = "^0.26.1"
-tqdm = "^4.66.1"
-gguf = "^0.6.0"
-loguru = "^0.7.3"
 
-[tool.poetry.group.dev.dependencies]
-pytest = "^8.0.2"
-black = "^24.2.0" # make sure to keep this in sync with .github/workflows/ci.yml
-=======
 [dependency-groups]
 dev = ["pytest>=8.0.2", "ruff>=0.8.3"]
->>>>>>> 96b4e205
 
 [tool.pytest.ini_options]
 python_files = ["tests.py"]
